using Test
using StaticArrays
using HMatrices
using LinearAlgebra
using SparseArrays
using DataFlowTasks

include(joinpath(HMatrices.PROJECT_ROOT, "test", "testutils.jl"))

@testset "Assemble" begin
    m, n = 1_000, 1_000
    X = Y = rand(SVector{3,Float64}, m)
    splitter = CardinalitySplitter(; nmax = 20)
    Xclt = Yclt = ClusterTree(X, splitter)
    adm = StrongAdmissibilityStd(; eta = 3)
    rtol = 1e-5
    comp = PartialACA(; rtol = rtol)
    # Laplace
    for threads in (true, false)
        K = laplace_matrix(X, Y)
        H = assemble_hmatrix(K, Xclt, Yclt; adm, comp, threads)
        @test norm(Matrix(K) - Matrix(H; global_index = true)) < rtol * norm(Matrix(K))
        H = assemble_hmatrix(K; threads, distributed = false)
        @test norm(Matrix(K) - Matrix(H; global_index = true)) < rtol * norm(Matrix(K))
        adjH = adjoint(H)
        H_full = Matrix(H; global_index = true)
        adjH_full = adjoint(H_full)

        @testset "getcol" begin
            Hloc = Matrix(H; global_index = false)
            @test Hloc[:, 666] ≈ HMatrices.getcol(H, 666)
            @test adjoint(Hloc)[:, 666] ≈ HMatrices.getcol(adjH, 666)
        end
        # Elastostatic
        K = elastostatic_matrix(X, Y, 1.1, 1.2)
        H = assemble_hmatrix(K, Xclt, Yclt; adm, comp, threads)
        @test norm(Matrix(K) - Matrix(H; global_index = true)) < rtol * norm(Matrix(K))
    end
end

@testset "Band sparse arrays" begin
    m = 1000
    n = 1000

    X = rand(SVector{3,Float64}, m)
    Y = X
    splitter = CardinalitySplitter(; nmax = 40)
    Xclt = ClusterTree(X, splitter)
    Yclt = ClusterTree(Y, splitter)
    adm = StrongAdmissibilityStd(; eta = 3)
    rtol = 1e-5
    comp = PartialACA(; rtol = rtol)
<<<<<<< HEAD
    @testset "Scalar problem (laplace)" begin
        K = laplace_matrix(X, Y)
        H = assemble_hmatrix(K, Xclt, Yclt; adm, comp, threads = false, distributed = false)
        H_full = Matrix(H)
        T = eltype(H)
        m, n = size(H)
        S = spdiagm(0 => rand(T, n))
        Hnew = axpy!(true, S, deepcopy(H))
        @test Matrix(Hnew) == (H_full + Matrix(S))
    end
    @testset "Vector problem (elasticity)" begin
        K = elastostatic_matrix(X, Y, 1, 1)
        H = assemble_hmatrix(K, Xclt, Yclt; adm, comp, threads = false, distributed = false)
        H_full = Matrix(H)
        T = eltype(H)
        m, n = size(H)
        S = spdiagm(0 => rand(T, n))
        Hnew = axpy!(true, S, deepcopy(H))
        @test Matrix(Hnew) == (H_full + Matrix(S))
    end
end

@testset "Precision of adding any sparse matrix to an H-matrix with regard to the matrix - vector multiplication" begin
    m = 1000
    n = 1000

    X = rand(SVector{3,Float64}, m)
    Y = X
    splitter = CardinalitySplitter(; nmax = 40)
    Xclt = ClusterTree(X, splitter)
    Yclt = ClusterTree(Y, splitter)
    adm = StrongAdmissibilityStd(; eta = 3)
    rtol = 1e-5
    comp = PartialACA(; rtol = rtol)
    U = rand(SVector{3,Float64}, m)
    @testset "Scalar problem (laplace)" begin
        K = laplace_matrix(X, Y)
        H = assemble_hmatrix(K, Xclt, Yclt; adm, comp, threads = false, distributed = false)
        H_full = Matrix(H)
        T = eltype(H)
        m, n = size(H)
        S = sprand(T, m, n, 0.01)
        Hnew = axpy!(true, S, deepcopy(H))
        @test norm(Hnew * U - (H_full + Matrix(S)) * U) < 1e-5 * norm(Hnew * U)
    end
    @testset "Vector problem (elasticity)" begin
        K = elastostatic_matrix(X, Y, 1, 1)
        H = assemble_hmatrix(K, Xclt, Yclt; adm, comp, threads = false, distributed = false)
        H_full = Matrix(H)
        T = eltype(H)
        m, n = size(H)
        S = sprand(T, m, n, 0.1)
        Hnew = axpy!(true, S, deepcopy(H))
        @test norm(Hnew * U - (H_full + Matrix(S)) * U) < 1e-5 * norm(Hnew * U)
    end
=======
    K = laplace_matrix(X, Y)
    H = assemble_hmatrix(K, Xclt, Yclt; adm, comp, threads = false, distributed = false)
    H_full = Matrix(H)
    T = eltype(H)
    m, n = size(H)
    S = spdiagm(0 => rand(T, n))
    Hnew = axpy!(true, S, deepcopy(H))
    @test Matrix(Hnew) == (H_full + Matrix(S))
end

@testset "Memory overlap" begin
    m = 1000
    T = Float64

    X = points_on_sphere(m)
    Y = X
    K = laplace_matrix(X, X)

    X1 = points_on_sphere(m)
    Y1 = X1
    K1 = laplace_matrix(X1, X1)

    splitter = CardinalitySplitter(; nmax = 50)
    Xclt = ClusterTree(X, splitter)
    Yclt = ClusterTree(Y, splitter)
    X1clt = ClusterTree(X1, splitter)
    Y1clt = ClusterTree(Y1, splitter)
    adm = StrongAdmissibilityStd(3)
    comp = PartialACA(; atol = 1e-10)

    H = assemble_hmatrix(K, Xclt, Yclt; adm, comp, threads = false, distributed = false)
    H1 = assemble_hmatrix(K1, X1clt, Y1clt; adm, comp, threads = false, distributed = false)

    # Test memory overlap function
    @test DataFlowTasks.memory_overlap(H, H) == true
    @test DataFlowTasks.memory_overlap(H, H1) == false
    @test DataFlowTasks.memory_overlap(H, H.children[1]) == true
>>>>>>> 4bfb1482
end<|MERGE_RESOLUTION|>--- conflicted
+++ resolved
@@ -50,7 +50,6 @@
     adm = StrongAdmissibilityStd(; eta = 3)
     rtol = 1e-5
     comp = PartialACA(; rtol = rtol)
-<<<<<<< HEAD
     @testset "Scalar problem (laplace)" begin
         K = laplace_matrix(X, Y)
         H = assemble_hmatrix(K, Xclt, Yclt; adm, comp, threads = false, distributed = false)
@@ -106,15 +105,6 @@
         Hnew = axpy!(true, S, deepcopy(H))
         @test norm(Hnew * U - (H_full + Matrix(S)) * U) < 1e-5 * norm(Hnew * U)
     end
-=======
-    K = laplace_matrix(X, Y)
-    H = assemble_hmatrix(K, Xclt, Yclt; adm, comp, threads = false, distributed = false)
-    H_full = Matrix(H)
-    T = eltype(H)
-    m, n = size(H)
-    S = spdiagm(0 => rand(T, n))
-    Hnew = axpy!(true, S, deepcopy(H))
-    @test Matrix(Hnew) == (H_full + Matrix(S))
 end
 
 @testset "Memory overlap" begin
@@ -144,5 +134,4 @@
     @test DataFlowTasks.memory_overlap(H, H) == true
     @test DataFlowTasks.memory_overlap(H, H1) == false
     @test DataFlowTasks.memory_overlap(H, H.children[1]) == true
->>>>>>> 4bfb1482
 end